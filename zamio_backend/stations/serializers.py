from rest_framework import serializers

from music_monitor.models import MatchCache, PlayLog, Dispute
from urllib.parse import quote_plus

from django.template.defaultfilters import filesizeformat
from django.utils import timezone

from .models import (
    Station,
    StationProgram,
    ProgramStaff,
    StationStaff,
    StationComplianceDocument,
    Complaint,
    ComplaintUpdate,
)

# Station Serializer
class AllStationSerializer(serializers.ModelSerializer):
    class Meta:
        model = Station
        fields = '__all__'


class StationDetailsSerializer(serializers.ModelSerializer):
    staff_count = serializers.SerializerMethodField()
    stream_links_count = serializers.SerializerMethodField()
    stream_status_display = serializers.CharField(source='get_stream_status_display', read_only=True)
    
    class Meta:
        model = Station
        fields = '__all__'
    
    def get_staff_count(self, obj):
        return obj.station_staff.filter(is_archived=False, active=True).count()
    
    def get_stream_links_count(self, obj):
        return obj.station_links.filter(is_archived=False, active=True).count()



# Station Program Serializer
class AllStationProgramSerializer(serializers.ModelSerializer):
    class Meta:
        model = StationProgram
        fields = '__all__'

class StationProgramDetailsSerializer(serializers.ModelSerializer):
    class Meta:
        model = StationProgram
        fields = '__all__'


# Program Staff Serializer
class ProgramStaffDetailsSerializer(serializers.ModelSerializer):
    class Meta:
        model = ProgramStaff
        fields = '__all__'

class ProgramStaffSerializer(serializers.ModelSerializer):
    class Meta:
        model = ProgramStaff
        fields = '__all__'





class StationPlayLogSerializer(serializers.ModelSerializer):
    track_title = serializers.CharField(source='track.title', read_only=True)
    artist = serializers.SerializerMethodField()
    station_name = serializers.CharField(source='station.name', read_only=True)
    matched_at = serializers.SerializerMethodField()
    stop_time = serializers.SerializerMethodField()
    duration = serializers.SerializerMethodField()
    royalty_amount = serializers.SerializerMethodField()
    status = serializers.SerializerMethodField()
    attribution_source = serializers.SerializerMethodField()
    partner_name = serializers.SerializerMethodField()
    plays = serializers.SerializerMethodField()
    source = serializers.SerializerMethodField()
    confidence = serializers.SerializerMethodField()

    class Meta:
        model = PlayLog
        fields = [
            'id',
            'track_title',
            'artist',
            'station_name',
            'matched_at',
            'stop_time',
            'duration',
            'royalty_amount',
            'status',
            'attribution_source',
            'partner_name',
            'plays',
            'source',
            'confidence',
        ]

    def _format_datetime(self, value):
        if not value:
            return None
        return value.strftime('%Y-%m-%d ~ %H:%M:%S')

    def get_artist(self, obj):
        artist = getattr(obj.track, 'artist', None)
        if not artist:
            return None
        if getattr(artist, 'stage_name', None):
            return artist.stage_name
        user = getattr(artist, 'user', None)
        if user and (user.first_name or user.last_name):
            return f"{user.first_name or ''} {user.last_name or ''}".strip()
        if user and user.username:
            return user.username
        if user and user.email:
            return user.email
        return None

    def get_matched_at(self, obj):
        return self._format_datetime(obj.played_at or obj.start_time or obj.created_at)

    def get_stop_time(self, obj):
        return self._format_datetime(obj.stop_time)

    def get_duration(self, obj):
        if not obj.duration:
            return None
        total_seconds = int(obj.duration.total_seconds())
        hours, remainder = divmod(total_seconds, 3600)
        minutes, seconds = divmod(remainder, 60)
        return f"{hours:02}:{minutes:02}:{seconds:02}"

    def get_royalty_amount(self, obj):
        if obj.royalty_amount is None:
            return 0.0
        return float(obj.royalty_amount)

    def get_status(self, obj):
        if getattr(obj, 'flagged', False):
            return 'Flagged'
        if getattr(obj, 'claimed', False):
            return 'Confirmed'
        try:
            if Dispute.objects.filter(playlog=obj, dispute_status='Resolved').exists():
                return 'Resolved'
        except Exception:
            pass
        return 'Pending'

    def get_attribution_source(self, obj):
        try:
            from royalties.models import UsageAttribution
        except Exception:
            return 'Local'

        if UsageAttribution.objects.filter(play_log=obj).exists():
            return 'Partner'
        return 'Local'

    def get_partner_name(self, obj):
        try:
            from royalties.models import UsageAttribution
        except Exception:
            return None

        attribution = UsageAttribution.objects.filter(play_log=obj).select_related('origin_partner').first()
        if attribution and attribution.origin_partner:
            return attribution.origin_partner.display_name or attribution.origin_partner.company_name
        return None

    def get_plays(self, obj):
        plays = getattr(obj, 'track_total_plays', None)
        if plays is None:
            return 0
        try:
            return int(plays)
        except (TypeError, ValueError):
            return 0

    def get_source(self, obj):
        return obj.source or 'Radio'

    def get_confidence(self, obj):
        if obj.avg_confidence_score is None:
            return None
        try:
            return float(obj.avg_confidence_score)
        except (TypeError, ValueError):
            return None


class StationMatchCacheSerializer(serializers.ModelSerializer):
    track_title = serializers.CharField(source='track.title', read_only=True)
    artist = serializers.SerializerMethodField()
    station_name = serializers.CharField(source='station.name', read_only=True)
    matched_at = serializers.SerializerMethodField()
    confidence = serializers.SerializerMethodField()
    status = serializers.SerializerMethodField()

    class Meta:
        model = MatchCache
        fields = ['id', 'track_title', 'artist', 'station_name', 'matched_at', 'confidence', 'status']

    def _format_datetime(self, value):
        if not value:
            return None
        return value.strftime('%Y-%m-%d ~ %H:%M:%S')

    def get_artist(self, obj):
        artist = getattr(obj.track, 'artist', None)
        if not artist:
            return None
        if getattr(artist, 'stage_name', None):
            return artist.stage_name
        user = getattr(artist, 'user', None)
        if user and (user.first_name or user.last_name):
            return f"{user.first_name or ''} {user.last_name or ''}".strip()
        if user and user.username:
            return user.username
        if user and user.email:
            return user.email
        return None

    def get_matched_at(self, obj):
        return self._format_datetime(obj.matched_at)

    def get_confidence(self, obj):
        if obj.avg_confidence_score is None:
            return None
        try:
            return float(obj.avg_confidence_score)
        except (TypeError, ValueError):
            return None
<<<<<<< HEAD
=======

    def get_status(self, obj):
        if getattr(obj, 'failed_reason', None):
            return 'Flagged'
        if getattr(obj, 'processed', False):
            return 'Verified'
        return 'Pending'


class StationDisputeSerializer(serializers.ModelSerializer):
    track_title = serializers.CharField(source='playlog.track.title', read_only=True)
    artist_name = serializers.SerializerMethodField()
    start_time = serializers.SerializerMethodField()
    stop_time = serializers.SerializerMethodField()
    duration = serializers.SerializerMethodField()
    confidence = serializers.SerializerMethodField()
    earnings = serializers.SerializerMethodField()
    status = serializers.SerializerMethodField()
    comment = serializers.SerializerMethodField()
    timestamp = serializers.SerializerMethodField()
    cover_art = serializers.SerializerMethodField()
    audio_file_mp3 = serializers.SerializerMethodField()
    release_date = serializers.SerializerMethodField()
    plays = serializers.SerializerMethodField()
    title = serializers.SerializerMethodField()
    play_logs = serializers.SerializerMethodField()

    class Meta:
        model = Dispute
        fields = [
            'id',
            'track_title',
            'artist_name',
            'start_time',
            'stop_time',
            'duration',
            'confidence',
            'earnings',
            'status',
            'comment',
            'timestamp',
            'cover_art',
            'audio_file_mp3',
            'release_date',
            'plays',
            'title',
            'play_logs',
        ]

    @staticmethod
    def _format_datetime(value):
        if not value:
            return None
        return value.strftime('%Y-%m-%d ~ %H:%M:%S')

    @staticmethod
    def normalize_confidence_value(value):
        if value is None:
            return None
        try:
            numeric = float(value)
        except (TypeError, ValueError):
            return None
        if numeric <= 1:
            numeric *= 100
        return round(numeric, 2)

    def get_artist_name(self, obj):
        track = getattr(obj.playlog, 'track', None)
        if not track:
            return None
        artist = getattr(track, 'artist', None)
        if not artist:
            return None
        if getattr(artist, 'stage_name', None):
            return artist.stage_name
        user = getattr(artist, 'user', None)
        if user and (user.first_name or user.last_name):
            return f"{user.first_name or ''} {user.last_name or ''}".strip() or None
        if user and user.username:
            return user.username
        if user and user.email:
            return user.email
        return None

    def get_start_time(self, obj):
        playlog = getattr(obj, 'playlog', None)
        if not playlog:
            return None
        return self._format_datetime(playlog.start_time or playlog.played_at or playlog.created_at)

    def get_stop_time(self, obj):
        playlog = getattr(obj, 'playlog', None)
        if not playlog:
            return None
        return self._format_datetime(playlog.stop_time)

    def get_duration(self, obj):
        playlog = getattr(obj, 'playlog', None)
        if not playlog or not playlog.duration:
            return None
        total_seconds = int(playlog.duration.total_seconds())
        hours, remainder = divmod(total_seconds, 3600)
        minutes, seconds = divmod(remainder, 60)
        if hours:
            return f"{hours:02}:{minutes:02}:{seconds:02}"
        return f"{minutes:02}:{seconds:02}"

    def get_confidence(self, obj):
        playlog = getattr(obj, 'playlog', None)
        if not playlog:
            return None
        return self.normalize_confidence_value(getattr(playlog, 'avg_confidence_score', None))

    def get_earnings(self, obj):
        playlog = getattr(obj, 'playlog', None)
        if not playlog or playlog.royalty_amount is None:
            return 0.0
        try:
            return float(playlog.royalty_amount)
        except (TypeError, ValueError):
            return 0.0

    def get_status(self, obj):
        status_value = getattr(obj, 'dispute_status', None) or 'Pending'
        return status_value.title() if isinstance(status_value, str) else status_value

    def get_comment(self, obj):
        return obj.dispute_comments or obj.resolve_comments or ''

    def get_timestamp(self, obj):
        return self._format_datetime(getattr(obj, 'updated_at', None) or getattr(obj, 'created_at', None))

    def _build_absolute_uri(self, file_field):
        if not file_field:
            return None
        try:
            url = file_field.url
        except Exception:
            return None
        request = self.context.get('request') if isinstance(self.context, dict) else None
        if request:
            return request.build_absolute_uri(url)
        return url

    def get_cover_art(self, obj):
        track = getattr(obj.playlog, 'track', None)
        if not track:
            return None
        return self._build_absolute_uri(getattr(track, 'cover_art', None))

    def get_audio_file_mp3(self, obj):
        track = getattr(obj.playlog, 'track', None)
        if not track:
            return None
        audio_file = getattr(track, 'audio_file_mp3', None) or getattr(track, 'audio_file', None)
        return self._build_absolute_uri(audio_file)

    def get_release_date(self, obj):
        track = getattr(obj.playlog, 'track', None)
        if not track or not track.release_date:
            return None
        return track.release_date.isoformat()

    def get_plays(self, obj):
        plays = getattr(obj, 'track_total_plays', None)
        if plays is None:
            return 0
        try:
            return int(plays)
        except (TypeError, ValueError):
            return 0

    def get_title(self, obj):
        track = getattr(obj.playlog, 'track', None)
        if not track:
            return None
        return track.title

    def get_play_logs(self, obj):
        playlog = getattr(obj, 'playlog', None)
        if not playlog:
            return []
        station = getattr(playlog, 'station', None)
        return [
            {
                'time': self.get_start_time(obj),
                'station': getattr(station, 'name', None),
                'region': getattr(station, 'region', None),
            }
        ]
>>>>>>> 4e47a9b6

    def get_status(self, obj):
        if getattr(obj, 'failed_reason', None):
            return 'Flagged'
        if getattr(obj, 'processed', False):
            return 'Verified'
        return 'Pending'


class StationDisputeSerializer(serializers.ModelSerializer):
    track_title = serializers.CharField(source='playlog.track.title', read_only=True)
    artist_name = serializers.SerializerMethodField()
    start_time = serializers.SerializerMethodField()
    stop_time = serializers.SerializerMethodField()
    duration = serializers.SerializerMethodField()
    confidence = serializers.SerializerMethodField()
    earnings = serializers.SerializerMethodField()
    status = serializers.SerializerMethodField()
    comment = serializers.SerializerMethodField()
    timestamp = serializers.SerializerMethodField()
    cover_art = serializers.SerializerMethodField()
    audio_file_mp3 = serializers.SerializerMethodField()
    release_date = serializers.SerializerMethodField()
    plays = serializers.SerializerMethodField()
    title = serializers.SerializerMethodField()
    play_logs = serializers.SerializerMethodField()

    class Meta:
        model = Dispute
        fields = [
            'id',
            'track_title',
            'artist_name',
            'start_time',
            'stop_time',
            'duration',
            'confidence',
            'earnings',
            'status',
            'comment',
            'timestamp',
            'cover_art',
            'audio_file_mp3',
            'release_date',
            'plays',
            'title',
            'play_logs',
        ]

    @staticmethod
    def _format_datetime(value):
        if not value:
            return None
        return value.strftime('%Y-%m-%d ~ %H:%M:%S')

    @staticmethod
    def normalize_confidence_value(value):
        if value is None:
            return None
        try:
            numeric = float(value)
        except (TypeError, ValueError):
            return None
        if numeric <= 1:
            numeric *= 100
        return round(numeric, 2)

    def get_artist_name(self, obj):
        track = getattr(obj.playlog, 'track', None)
        if not track:
            return None
        artist = getattr(track, 'artist', None)
        if not artist:
            return None
        if getattr(artist, 'stage_name', None):
            return artist.stage_name
        user = getattr(artist, 'user', None)
        if user and (user.first_name or user.last_name):
            return f"{user.first_name or ''} {user.last_name or ''}".strip() or None
        if user and user.username:
            return user.username
        if user and user.email:
            return user.email
        return None

    def get_start_time(self, obj):
        playlog = getattr(obj, 'playlog', None)
        if not playlog:
            return None
        return self._format_datetime(playlog.start_time or playlog.played_at or playlog.created_at)

    def get_stop_time(self, obj):
        playlog = getattr(obj, 'playlog', None)
        if not playlog:
            return None
        return self._format_datetime(playlog.stop_time)

    def get_duration(self, obj):
        playlog = getattr(obj, 'playlog', None)
        if not playlog or not playlog.duration:
            return None
        total_seconds = int(playlog.duration.total_seconds())
        hours, remainder = divmod(total_seconds, 3600)
        minutes, seconds = divmod(remainder, 60)
        if hours:
            return f"{hours:02}:{minutes:02}:{seconds:02}"
        return f"{minutes:02}:{seconds:02}"

    def get_confidence(self, obj):
        playlog = getattr(obj, 'playlog', None)
        if not playlog:
            return None
        return self.normalize_confidence_value(getattr(playlog, 'avg_confidence_score', None))

    def get_earnings(self, obj):
        playlog = getattr(obj, 'playlog', None)
        if not playlog or playlog.royalty_amount is None:
            return 0.0
        try:
            return float(playlog.royalty_amount)
        except (TypeError, ValueError):
            return 0.0

    def get_status(self, obj):
        status_value = getattr(obj, 'dispute_status', None) or 'Pending'
        return status_value.title() if isinstance(status_value, str) else status_value

    def get_comment(self, obj):
        return obj.dispute_comments or obj.resolve_comments or ''

    def get_timestamp(self, obj):
        return self._format_datetime(getattr(obj, 'updated_at', None) or getattr(obj, 'created_at', None))

    def _build_absolute_uri(self, file_field):
        if not file_field:
            return None
        try:
            url = file_field.url
        except Exception:
            return None
        request = self.context.get('request') if isinstance(self.context, dict) else None
        if request:
            return request.build_absolute_uri(url)
        return url

    def get_cover_art(self, obj):
        track = getattr(obj.playlog, 'track', None)
        if not track:
            return None
        return self._build_absolute_uri(getattr(track, 'cover_art', None))

    def get_audio_file_mp3(self, obj):
        track = getattr(obj.playlog, 'track', None)
        if not track:
            return None
        audio_file = getattr(track, 'audio_file_mp3', None) or getattr(track, 'audio_file', None)
        return self._build_absolute_uri(audio_file)

    def get_release_date(self, obj):
        track = getattr(obj.playlog, 'track', None)
        if not track or not track.release_date:
            return None
        return track.release_date.isoformat()

    def get_plays(self, obj):
        plays = getattr(obj, 'track_total_plays', None)
        if plays is None:
            return 0
        try:
            return int(plays)
        except (TypeError, ValueError):
            return 0

    def get_title(self, obj):
        track = getattr(obj.playlog, 'track', None)
        if not track:
            return None
        return track.title

    def get_play_logs(self, obj):
        playlog = getattr(obj, 'playlog', None)
        if not playlog:
            return []
        station = getattr(playlog, 'station', None)
        return [
            {
                'time': self.get_start_time(obj),
                'station': getattr(station, 'name', None),
                'region': getattr(station, 'region', None),
            }
        ]


class StationStaffManagementSerializer(serializers.ModelSerializer):
    stationName = serializers.CharField(source='station.name', read_only=True)
    firstName = serializers.SerializerMethodField()
    lastName = serializers.SerializerMethodField()
    fullName = serializers.SerializerMethodField()
    role = serializers.SerializerMethodField()
    roleLabel = serializers.SerializerMethodField()
    permissionLevel = serializers.CharField(source='permission_level', read_only=True)
    permissions = serializers.SerializerMethodField()
    permissionLabels = serializers.SerializerMethodField()
    isActive = serializers.SerializerMethodField()
    joinDate = serializers.SerializerMethodField()
    avatar = serializers.SerializerMethodField()
    emergencyContact = serializers.CharField(source='emergency_contact', read_only=True)
    emergencyPhone = serializers.CharField(source='emergency_phone', read_only=True)
    hireDate = serializers.SerializerMethodField()
    employeeId = serializers.CharField(source='employee_id', read_only=True)

<<<<<<< HEAD
    class Meta:
        model = StationStaff
        fields = [
            'id',
            'stationName',
            'firstName',
            'lastName',
            'fullName',
            'email',
            'phone',
            'role',
            'roleLabel',
            'permissionLevel',
            'permissions',
            'permissionLabels',
            'isActive',
            'joinDate',
            'avatar',
            'department',
            'emergencyContact',
            'emergencyPhone',
            'hireDate',
            'employeeId',
=======
class StationStaffSerializer(serializers.ModelSerializer):
    station_name = serializers.CharField(source='station.name', read_only=True)

    class Meta:
        model = StationStaff
        fields = [
            'id', 'name', 'email', 'phone', 'role', 'permission_level',
            'emergency_contact', 'emergency_phone', 'hire_date', 'employee_id',
            'department', 'can_upload_playlogs', 'can_manage_streams',
            'can_view_analytics', 'active', 'station_name', 'created_at'
>>>>>>> 4e47a9b6
        ]

    ROLE_LABELS = {
        'admin': 'Administrator',
        'manager': 'Manager',
        'reporter': 'Reporter',
    }

    PERMISSION_LABELS = {
        'reports': 'View Reports',
        'monitoring': 'Monitor Streams',
        'staff': 'Manage Staff',
        'settings': 'Manage Settings',
        'payments': 'Manage Payments',
        'compliance': 'Compliance Tools',
    }

    def _split_name(self, obj):
        first_name = (getattr(obj, 'first_name', '') or '').strip()
        last_name = (getattr(obj, 'last_name', '') or '').strip()
        if not first_name and not last_name:
            name = (getattr(obj, 'name', '') or '').strip()
            if name:
                parts = name.split(' ', 1)
                first_name = parts[0]
                if len(parts) > 1:
                    last_name = parts[1]
        return first_name, last_name

    def get_firstName(self, obj):
        first_name, _ = self._split_name(obj)
        return first_name

    def get_lastName(self, obj):
        _, last_name = self._split_name(obj)
        return last_name

    def get_fullName(self, obj):
        composed = obj.compose_full_name() if hasattr(obj, 'compose_full_name') else (obj.name or '').strip()
        if composed:
            return composed
        first_name, last_name = self._split_name(obj)
        return ' '.join(filter(None, [first_name, last_name])).strip()

    def get_role(self, obj):
        return StationStaff.resolve_role_key(getattr(obj, 'permission_level', ''))

    def get_roleLabel(self, obj):
        role_key = self.get_role(obj)
        return self.ROLE_LABELS.get(role_key, role_key.title())

    def get_permissions(self, obj):
        if hasattr(obj, 'get_permission_ids'):
            return obj.get_permission_ids()

        permissions = []
        for permission, field_name in StationStaff.PERMISSION_MAP.items():
            if getattr(obj, field_name, False):
                permissions.append(permission)
        return sorted(set(permissions))

    def get_permissionLabels(self, obj):
        return [self.PERMISSION_LABELS.get(permission, permission.title()) for permission in self.get_permissions(obj)]

    def get_isActive(self, obj):
        return bool(getattr(obj, 'active', False))

    def get_joinDate(self, obj):
        if getattr(obj, 'hire_date', None):
            return obj.hire_date.isoformat()
        if getattr(obj, 'created_at', None):
            try:
                return obj.created_at.date().isoformat()
            except AttributeError:
                return None
        return None

    def get_hireDate(self, obj):
        if getattr(obj, 'hire_date', None):
            return obj.hire_date.isoformat()
        return None

    def get_avatar(self, obj):
        name = self.get_fullName(obj)
        if name:
            return f"https://ui-avatars.com/api/?background=0D8ABC&color=fff&name={quote_plus(name)}"
        return "https://ui-avatars.com/api/?background=0D8ABC&color=fff&name=Staff"


class StationStaffDetailsSerializer(StationStaffManagementSerializer):
    pass


class StationProfileStaffSerializer(serializers.ModelSerializer):
    status = serializers.SerializerMethodField()
    joinDate = serializers.SerializerMethodField()
    avatar = serializers.SerializerMethodField()
    permissions = serializers.SerializerMethodField()
    roleType = serializers.SerializerMethodField()

<<<<<<< HEAD
=======
class StationStaffDetailsSerializer(serializers.ModelSerializer):
    station_name = serializers.CharField(source='station.name', read_only=True)

>>>>>>> 4e47a9b6
    class Meta:
        model = StationStaff
        fields = [
            'id',
            'name',
            'role',
            'email',
            'phone',
            'status',
            'joinDate',
            'avatar',
            'permissions',
            'roleType',
        ]

    def get_status(self, obj):
        return 'Active' if getattr(obj, 'active', False) else 'Inactive'

    def get_joinDate(self, obj):
        if obj.hire_date:
            return obj.hire_date.isoformat()
        if obj.created_at:
            return obj.created_at.date().isoformat()
        return None

    def get_avatar(self, obj):
        name = obj.name or ''
        if name:
            return f"https://ui-avatars.com/api/?background=0D8ABC&color=fff&name={quote_plus(name)}"
        return "https://ui-avatars.com/api/?background=0D8ABC&color=fff&name=Staff"

    def get_permissions(self, obj):
        if hasattr(obj, 'get_permission_ids'):
            permission_ids = obj.get_permission_ids()
        else:
            permission_ids = []
            for permission, field_name in StationStaff.PERMISSION_MAP.items():
                if getattr(obj, field_name, False):
                    permission_ids.append(permission)

        labels_map = StationStaffManagementSerializer.PERMISSION_LABELS
        return [labels_map.get(permission, permission.title()) for permission in permission_ids]

    def get_roleType(self, obj):
        return StationStaff.resolve_role_key(getattr(obj, 'permission_level', ''))


class StationProfileStaffSerializer(serializers.ModelSerializer):
    status = serializers.SerializerMethodField()
    joinDate = serializers.SerializerMethodField()
    avatar = serializers.SerializerMethodField()
    permissions = serializers.SerializerMethodField()
    roleType = serializers.SerializerMethodField()

    class Meta:
        model = StationStaff
        fields = [
            'id',
            'name',
            'role',
            'email',
            'phone',
            'status',
            'joinDate',
            'avatar',
            'permissions',
            'roleType',
        ]

    def get_status(self, obj):
        return 'Active' if getattr(obj, 'active', False) else 'Inactive'

    def get_joinDate(self, obj):
        if obj.hire_date:
            return obj.hire_date.isoformat()
        if obj.created_at:
            return obj.created_at.date().isoformat()
        return None

    def get_avatar(self, obj):
        name = obj.name or ''
        if name:
            return f"https://ui-avatars.com/api/?background=0D8ABC&color=fff&name={quote_plus(name)}"
        return "https://ui-avatars.com/api/?background=0D8ABC&color=fff&name=Staff"

    def get_permissions(self, obj):
        permissions = []
        if obj.can_upload_playlogs:
            permissions.append('playlogs')
        if obj.can_manage_streams:
            permissions.append('streams')
        if obj.can_view_analytics:
            permissions.append('analytics')
        if obj.permission_level == 'admin':
            permissions.append('admin')
        return permissions

    def get_roleType(self, obj):
        if obj.permission_level == 'admin':
            return 'admin'
        if obj.permission_level == 'edit':
            return 'manager'
        return 'reporter'


class StationComplianceSerializer(serializers.ModelSerializer):
    """Serializer for compliance-related station information"""

    class Meta:
        model = Station
        fields = [
            'station_id', 'name', 'regulatory_body', 'compliance_contact_name',
            'compliance_contact_email', 'compliance_contact_phone', 'license_number',
            'verification_status', 'verified_at', 'verification_notes',
            'station_class', 'station_type', 'coverage_area', 'estimated_listeners'
        ]


class StationComplianceDocumentSerializer(serializers.ModelSerializer):
    uploadedAt = serializers.SerializerMethodField()
    fileSize = serializers.SerializerMethodField()
    expiryDate = serializers.SerializerMethodField()
    type = serializers.CharField(source='document_type')

    class Meta:
        model = StationComplianceDocument
        fields = ['id', 'name', 'type', 'status', 'uploadedAt', 'fileSize', 'expiryDate']

    def get_uploadedAt(self, obj):
        if obj.uploaded_at:
            return obj.uploaded_at.isoformat()
        return None

    def get_fileSize(self, obj):
        size = obj.file_size
        if size is None and obj.file and hasattr(obj.file, 'size'):
            size = obj.file.size
        if size is None:
            return None
        return filesizeformat(size)

    def get_expiryDate(self, obj):
        if obj.expiry_date:
            return obj.expiry_date.isoformat()
        return None


class ComplaintSerializer(serializers.ModelSerializer):
    station_name = serializers.CharField(source='station.name', read_only=True)
    complainant_name = serializers.CharField(source='complainant.username', read_only=True)
    assigned_to_name = serializers.CharField(source='assigned_to.username', read_only=True)
    resolved_by_name = serializers.CharField(source='resolved_by.username', read_only=True)
    status_display = serializers.CharField(source='get_status_display', read_only=True)
    priority_display = serializers.CharField(source='get_priority_display', read_only=True)
    complaint_type_display = serializers.CharField(source='get_complaint_type_display', read_only=True)
    
    class Meta:
        model = Complaint
        fields = [
            'id', 'complaint_id', 'station', 'station_name', 'complainant', 'complainant_name',
            'subject', 'description', 'complaint_type', 'complaint_type_display',
            'priority', 'priority_display', 'status', 'status_display',
            'assigned_to', 'assigned_to_name', 'resolution_notes',
            'resolved_by', 'resolved_by_name', 'resolved_at',
            'contact_email', 'contact_phone', 'created_at', 'updated_at'
        ]
        read_only_fields = ['complaint_id', 'resolved_at']


class ComplaintDetailsSerializer(serializers.ModelSerializer):
    station_name = serializers.CharField(source='station.name', read_only=True)
    complainant_name = serializers.CharField(source='complainant.username', read_only=True)
    complainant_email = serializers.CharField(source='complainant.email', read_only=True)
    assigned_to_name = serializers.CharField(source='assigned_to.username', read_only=True)
    resolved_by_name = serializers.CharField(source='resolved_by.username', read_only=True)
    status_display = serializers.CharField(source='get_status_display', read_only=True)
    priority_display = serializers.CharField(source='get_priority_display', read_only=True)
    complaint_type_display = serializers.CharField(source='get_complaint_type_display', read_only=True)
    updates_count = serializers.SerializerMethodField()
    
    class Meta:
        model = Complaint
        fields = '__all__'
        read_only_fields = ['complaint_id', 'resolved_at']
    
    def get_updates_count(self, obj):
        return obj.updates.count()


class ComplaintUpdateSerializer(serializers.ModelSerializer):
    user_name = serializers.CharField(source='user.username', read_only=True)
    update_type_display = serializers.CharField(source='get_update_type_display', read_only=True)
    
    class Meta:
        model = ComplaintUpdate
        fields = [
            'id', 'complaint', 'user', 'user_name', 'update_type', 'update_type_display',
            'message', 'old_status', 'new_status', 'created_at'
        ]
        read_only_fields = ['user']


class ComplaintCreateSerializer(serializers.ModelSerializer):
    class Meta:
        model = Complaint
        fields = [
            'station', 'subject', 'description', 'complaint_type', 
            'priority', 'contact_email', 'contact_phone'
        ]
    
    def create(self, validated_data):
        # Set complainant to current user
        validated_data['complainant'] = self.context['request'].user
        return super().create(validated_data)<|MERGE_RESOLUTION|>--- conflicted
+++ resolved
@@ -236,8 +236,6 @@
             return float(obj.avg_confidence_score)
         except (TypeError, ValueError):
             return None
-<<<<<<< HEAD
-=======
 
     def get_status(self, obj):
         if getattr(obj, 'failed_reason', None):
@@ -429,198 +427,6 @@
                 'region': getattr(station, 'region', None),
             }
         ]
->>>>>>> 4e47a9b6
-
-    def get_status(self, obj):
-        if getattr(obj, 'failed_reason', None):
-            return 'Flagged'
-        if getattr(obj, 'processed', False):
-            return 'Verified'
-        return 'Pending'
-
-
-class StationDisputeSerializer(serializers.ModelSerializer):
-    track_title = serializers.CharField(source='playlog.track.title', read_only=True)
-    artist_name = serializers.SerializerMethodField()
-    start_time = serializers.SerializerMethodField()
-    stop_time = serializers.SerializerMethodField()
-    duration = serializers.SerializerMethodField()
-    confidence = serializers.SerializerMethodField()
-    earnings = serializers.SerializerMethodField()
-    status = serializers.SerializerMethodField()
-    comment = serializers.SerializerMethodField()
-    timestamp = serializers.SerializerMethodField()
-    cover_art = serializers.SerializerMethodField()
-    audio_file_mp3 = serializers.SerializerMethodField()
-    release_date = serializers.SerializerMethodField()
-    plays = serializers.SerializerMethodField()
-    title = serializers.SerializerMethodField()
-    play_logs = serializers.SerializerMethodField()
-
-    class Meta:
-        model = Dispute
-        fields = [
-            'id',
-            'track_title',
-            'artist_name',
-            'start_time',
-            'stop_time',
-            'duration',
-            'confidence',
-            'earnings',
-            'status',
-            'comment',
-            'timestamp',
-            'cover_art',
-            'audio_file_mp3',
-            'release_date',
-            'plays',
-            'title',
-            'play_logs',
-        ]
-
-    @staticmethod
-    def _format_datetime(value):
-        if not value:
-            return None
-        return value.strftime('%Y-%m-%d ~ %H:%M:%S')
-
-    @staticmethod
-    def normalize_confidence_value(value):
-        if value is None:
-            return None
-        try:
-            numeric = float(value)
-        except (TypeError, ValueError):
-            return None
-        if numeric <= 1:
-            numeric *= 100
-        return round(numeric, 2)
-
-    def get_artist_name(self, obj):
-        track = getattr(obj.playlog, 'track', None)
-        if not track:
-            return None
-        artist = getattr(track, 'artist', None)
-        if not artist:
-            return None
-        if getattr(artist, 'stage_name', None):
-            return artist.stage_name
-        user = getattr(artist, 'user', None)
-        if user and (user.first_name or user.last_name):
-            return f"{user.first_name or ''} {user.last_name or ''}".strip() or None
-        if user and user.username:
-            return user.username
-        if user and user.email:
-            return user.email
-        return None
-
-    def get_start_time(self, obj):
-        playlog = getattr(obj, 'playlog', None)
-        if not playlog:
-            return None
-        return self._format_datetime(playlog.start_time or playlog.played_at or playlog.created_at)
-
-    def get_stop_time(self, obj):
-        playlog = getattr(obj, 'playlog', None)
-        if not playlog:
-            return None
-        return self._format_datetime(playlog.stop_time)
-
-    def get_duration(self, obj):
-        playlog = getattr(obj, 'playlog', None)
-        if not playlog or not playlog.duration:
-            return None
-        total_seconds = int(playlog.duration.total_seconds())
-        hours, remainder = divmod(total_seconds, 3600)
-        minutes, seconds = divmod(remainder, 60)
-        if hours:
-            return f"{hours:02}:{minutes:02}:{seconds:02}"
-        return f"{minutes:02}:{seconds:02}"
-
-    def get_confidence(self, obj):
-        playlog = getattr(obj, 'playlog', None)
-        if not playlog:
-            return None
-        return self.normalize_confidence_value(getattr(playlog, 'avg_confidence_score', None))
-
-    def get_earnings(self, obj):
-        playlog = getattr(obj, 'playlog', None)
-        if not playlog or playlog.royalty_amount is None:
-            return 0.0
-        try:
-            return float(playlog.royalty_amount)
-        except (TypeError, ValueError):
-            return 0.0
-
-    def get_status(self, obj):
-        status_value = getattr(obj, 'dispute_status', None) or 'Pending'
-        return status_value.title() if isinstance(status_value, str) else status_value
-
-    def get_comment(self, obj):
-        return obj.dispute_comments or obj.resolve_comments or ''
-
-    def get_timestamp(self, obj):
-        return self._format_datetime(getattr(obj, 'updated_at', None) or getattr(obj, 'created_at', None))
-
-    def _build_absolute_uri(self, file_field):
-        if not file_field:
-            return None
-        try:
-            url = file_field.url
-        except Exception:
-            return None
-        request = self.context.get('request') if isinstance(self.context, dict) else None
-        if request:
-            return request.build_absolute_uri(url)
-        return url
-
-    def get_cover_art(self, obj):
-        track = getattr(obj.playlog, 'track', None)
-        if not track:
-            return None
-        return self._build_absolute_uri(getattr(track, 'cover_art', None))
-
-    def get_audio_file_mp3(self, obj):
-        track = getattr(obj.playlog, 'track', None)
-        if not track:
-            return None
-        audio_file = getattr(track, 'audio_file_mp3', None) or getattr(track, 'audio_file', None)
-        return self._build_absolute_uri(audio_file)
-
-    def get_release_date(self, obj):
-        track = getattr(obj.playlog, 'track', None)
-        if not track or not track.release_date:
-            return None
-        return track.release_date.isoformat()
-
-    def get_plays(self, obj):
-        plays = getattr(obj, 'track_total_plays', None)
-        if plays is None:
-            return 0
-        try:
-            return int(plays)
-        except (TypeError, ValueError):
-            return 0
-
-    def get_title(self, obj):
-        track = getattr(obj.playlog, 'track', None)
-        if not track:
-            return None
-        return track.title
-
-    def get_play_logs(self, obj):
-        playlog = getattr(obj, 'playlog', None)
-        if not playlog:
-            return []
-        station = getattr(playlog, 'station', None)
-        return [
-            {
-                'time': self.get_start_time(obj),
-                'station': getattr(station, 'name', None),
-                'region': getattr(station, 'region', None),
-            }
-        ]
 
 
 class StationStaffManagementSerializer(serializers.ModelSerializer):
@@ -641,7 +447,6 @@
     hireDate = serializers.SerializerMethodField()
     employeeId = serializers.CharField(source='employee_id', read_only=True)
 
-<<<<<<< HEAD
     class Meta:
         model = StationStaff
         fields = [
@@ -665,18 +470,6 @@
             'emergencyPhone',
             'hireDate',
             'employeeId',
-=======
-class StationStaffSerializer(serializers.ModelSerializer):
-    station_name = serializers.CharField(source='station.name', read_only=True)
-
-    class Meta:
-        model = StationStaff
-        fields = [
-            'id', 'name', 'email', 'phone', 'role', 'permission_level',
-            'emergency_contact', 'emergency_phone', 'hire_date', 'employee_id',
-            'department', 'can_upload_playlogs', 'can_manage_streams',
-            'can_view_analytics', 'active', 'station_name', 'created_at'
->>>>>>> 4e47a9b6
         ]
 
     ROLE_LABELS = {
@@ -777,12 +570,6 @@
     permissions = serializers.SerializerMethodField()
     roleType = serializers.SerializerMethodField()
 
-<<<<<<< HEAD
-=======
-class StationStaffDetailsSerializer(serializers.ModelSerializer):
-    station_name = serializers.CharField(source='station.name', read_only=True)
-
->>>>>>> 4e47a9b6
     class Meta:
         model = StationStaff
         fields = [
