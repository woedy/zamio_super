import React, { useEffect, useMemo, useState } from 'react';
import axios from 'axios';
import {
<<<<<<< HEAD
  Smartphone,
  Building2,
  DollarSign,
=======
  CreditCard,
  Smartphone,
  Building2,
  DollarSign,
  Wallet,
>>>>>>> c99bde88
} from 'lucide-react';
import { useStationOnboarding } from '../StationOnboardingContext';

interface PaymentStepProps {
  onNext: () => void;
  onPrevious: () => void;
  onSkip?: () => void;
}

interface PaymentFormState {
  momoProvider: string;
  momoNumber: string;
  momoName: string;
  bankName: string;
  accountNumber: string;
  accountName: string;
  branchCode: string;
  swiftCode: string;
  currency: string;
  payoutFrequency: string;
  minimumPayout: string;
  taxId: string;
  businessRegistration: string;
}

const defaultFormState: PaymentFormState = {
  momoProvider: '',
  momoNumber: '',
  momoName: '',
  bankName: '',
  accountNumber: '',
  accountName: '',
  branchCode: '',
  swiftCode: '',
  currency: 'GHS',
  payoutFrequency: 'monthly',
  minimumPayout: '',
  taxId: '',
  businessRegistration: '',
};

const mobileMoneyProviders = [
  { id: 'MTN Mobile Money', name: 'MTN Mobile Money', logo: '📱' },
  { id: 'Vodafone Cash', name: 'Vodafone Cash', logo: '💳' },
  { id: 'AirtelTigo Money', name: 'AirtelTigo Money', logo: '💰' },
];

const banks = [
  'Access Bank Ghana',
  'Absa Bank Ghana',
  'Agricultural Development Bank',
  'Bank of Africa',
  'CalBank',
  'Consolidated Bank Ghana',
  'Ecobank Ghana',
  'FBNBank Ghana',
  'Fidelity Bank Ghana',
  'First Atlantic Bank',
  'First National Bank Ghana',
  'GCB Bank',
  'Guaranty Trust Bank',
  'National Investment Bank',
  'OmniBSIC Bank',
  'Prudential Bank',
  'Republic Bank Ghana',
  'Societe Generale Ghana',
  'Stanbic Bank Ghana',
  'Standard Chartered Bank Ghana',
  'United Bank for Africa Ghana',
  'Zenith Bank Ghana',
];

const currencies = [
  { code: 'GHS', name: 'Ghanaian Cedi', symbol: '₵' },
  { code: 'USD', name: 'US Dollar', symbol: '$' },
  { code: 'EUR', name: 'Euro', symbol: '€' },
  { code: 'GBP', name: 'British Pound', symbol: '£' },
];

const payoutFrequencies = [
  { value: 'weekly', label: 'Weekly' },
  { value: 'biweekly', label: 'Bi-weekly' },
  { value: 'monthly', label: 'Monthly' },
  { value: 'quarterly', label: 'Quarterly' },
];

const PaymentStep: React.FC<PaymentStepProps> = ({ onNext, onPrevious }) => {
  const { status, submitPayment } = useStationOnboarding();

  const [paymentMethod, setPaymentMethod] = useState<'momo' | 'bank' | ''>('');
  const [formState, setFormState] = useState<PaymentFormState>(defaultFormState);
  const [errors, setErrors] = useState<Record<string, string>>({});
  const [apiError, setApiError] = useState<string | null>(null);
  const [submitting, setSubmitting] = useState(false);

  const paymentSnapshot = useMemo(() => status?.payment_preferences ?? {}, [status]);

  useEffect(() => {
    const initialMethod: 'momo' | 'bank' | '' = paymentSnapshot?.momo_account
      ? 'momo'
      : paymentSnapshot?.bank_account_number || paymentSnapshot?.bank_name
        ? 'bank'
        : '';

    const initial: PaymentFormState = {
      momoProvider: typeof paymentSnapshot?.momo_provider === 'string'
        ? paymentSnapshot.momo_provider ?? ''
        : '',
      momoNumber: typeof paymentSnapshot?.momo_account === 'string'
        ? paymentSnapshot.momo_account ?? ''
        : '',
      momoName: typeof paymentSnapshot?.momo_account_name === 'string'
        ? paymentSnapshot.momo_account_name ?? ''
        : '',
      bankName: typeof paymentSnapshot?.bank_name === 'string'
        ? paymentSnapshot.bank_name ?? ''
        : '',
      accountNumber: typeof paymentSnapshot?.bank_account_number === 'string'
        ? paymentSnapshot.bank_account_number ?? ''
        : typeof paymentSnapshot?.bank_account === 'string'
          ? paymentSnapshot.bank_account ?? ''
          : '',
      accountName: typeof paymentSnapshot?.bank_account_name === 'string'
        ? paymentSnapshot.bank_account_name ?? ''
        : '',
      branchCode: typeof paymentSnapshot?.bank_branch_code === 'string'
        ? paymentSnapshot.bank_branch_code ?? ''
        : '',
      swiftCode: typeof paymentSnapshot?.bank_swift_code === 'string'
        ? paymentSnapshot.bank_swift_code ?? ''
        : '',
      currency: typeof paymentSnapshot?.preferred_currency === 'string'
        ? paymentSnapshot.preferred_currency ?? 'GHS'
        : 'GHS',
      payoutFrequency: typeof paymentSnapshot?.payout_frequency === 'string'
        ? paymentSnapshot.payout_frequency ?? 'monthly'
        : 'monthly',
      minimumPayout: paymentSnapshot?.minimum_payout_amount
        ? String(paymentSnapshot.minimum_payout_amount)
        : '',
      taxId: typeof paymentSnapshot?.tax_identification_number === 'string'
        ? paymentSnapshot.tax_identification_number ?? ''
        : '',
      businessRegistration: typeof paymentSnapshot?.business_registration_number === 'string'
        ? paymentSnapshot.business_registration_number ?? ''
        : '',
    };

    setPaymentMethod(initialMethod);
    setFormState(initial);
  }, [paymentSnapshot]);

  const handleInputChange = (
    e: React.ChangeEvent<HTMLInputElement | HTMLSelectElement>,
  ) => {
    const { name, value } = e.target;
    setFormState(prev => ({
      ...prev,
      [name]: value,
    }));

    if (errors[name]) {
      setErrors(prev => ({
        ...prev,
        [name]: '',
      }));
    }
  };

  const handleSelectMethod = (method: 'momo' | 'bank') => {
    setPaymentMethod(method);
    setErrors(prev => ({ ...prev, paymentMethod: '' }));
  };

  const validateForm = () => {
    const newErrors: Record<string, string> = {};

    if (!paymentMethod) {
      newErrors.paymentMethod = 'Select a payout method to continue';
    }

    if (!formState.currency) {
      newErrors.currency = 'Preferred currency is required';
    }

    if (!formState.payoutFrequency) {
      newErrors.payoutFrequency = 'Select how frequently payouts should occur';
    }

    if (formState.minimumPayout) {
      if (!/^\d+(\.\d{1,2})?$/.test(formState.minimumPayout.trim())) {
        newErrors.minimumPayout = 'Enter a valid amount (e.g. 100 or 150.50)';
      }
    }

    if (paymentMethod === 'momo') {
      if (!formState.momoProvider) {
        newErrors.momoProvider = 'Select your mobile money provider';
      }
      if (!formState.momoNumber.trim()) {
        newErrors.momoNumber = 'Mobile money number is required';
      } else if (!/^(\+233|0)[2-9]\d{8}$/.test(formState.momoNumber.replace(/\s/g, ''))) {
        newErrors.momoNumber = 'Please enter a valid Ghanaian mobile number';
      }
      if (!formState.momoName.trim()) {
        newErrors.momoName = 'Account holder name is required';
      }
    } else if (paymentMethod === 'bank') {
      if (!formState.bankName) {
        newErrors.bankName = 'Bank name is required';
      }
      if (!formState.accountNumber.trim()) {
        newErrors.accountNumber = 'Account number is required';
      }
      if (!formState.accountName.trim()) {
        newErrors.accountName = 'Account holder name is required';
      }
    }

    setErrors(newErrors);
    return Object.keys(newErrors).length === 0;
  };

  const handleSubmit = async (event: React.FormEvent) => {
    event.preventDefault();

    if (!validateForm()) {
      return;
    }

    setSubmitting(true);
    setApiError(null);

    const payload: Record<string, unknown> = {
      preferred_method: paymentMethod,
      currency: formState.currency,
      payout_frequency: formState.payoutFrequency,
    };

    if (formState.minimumPayout.trim()) {
      payload.minimum_payout = formState.minimumPayout.trim();
    }
    if (formState.taxId.trim()) {
      payload.tax_id = formState.taxId.trim();
    }
    if (formState.businessRegistration.trim()) {
      payload.business_registration = formState.businessRegistration.trim();
    }

    if (paymentMethod === 'momo') {
      payload.momo = formState.momoNumber.trim();
      payload.momo_provider = formState.momoProvider;
      payload.momo_name = formState.momoName.trim();
    } else if (paymentMethod === 'bank') {
      payload.bank_name = formState.bankName;
      payload.bank_account_number = formState.accountNumber.trim();
      payload.bank_account_name = formState.accountName.trim();
      if (formState.branchCode.trim()) {
        payload.bank_branch_code = formState.branchCode.trim();
      }
      if (formState.swiftCode.trim()) {
        payload.bank_swift_code = formState.swiftCode.trim();
      }
    }

    try {
      await submitPayment(payload);
      onNext();
    } catch (err) {
      const message = resolveApiError(err, setErrors);
      setApiError(message);
    } finally {
      setSubmitting(false);
    }
  };

  const summaryItems: Array<{ label: string; value: string | undefined }> = [
    { label: 'Preferred Method', value: paymentSnapshot?.preferred_payout_method as string | undefined },
    { label: 'Currency', value: paymentSnapshot?.preferred_currency as string | undefined },
    { label: 'Payout Frequency', value: paymentSnapshot?.payout_frequency as string | undefined },
  ];

  return (
    <div className="py-8">
      <div className="text-center mb-8">
        <h3 className="text-3xl font-semibold text-white mb-4">Payment Setup</h3>
        <p className="text-slate-300 text-lg max-w-2xl mx-auto">
          Configure how your station will receive royalty payments and reimbursements from Zamio. Set up secure payout methods and frequency preferences.
        </p>
      </div>

      <form onSubmit={handleSubmit} className="space-y-8">
        {apiError && (
          <div className="rounded border border-red-500/40 bg-red-500/10 px-3 py-2 text-sm text-red-200">
            {apiError}
          </div>
        )}

        {paymentSnapshot && Object.keys(paymentSnapshot).length > 0 && (
          <div className="bg-slate-900/50 border border-white/10 rounded-2xl p-6">
            <h4 className="text-sm font-semibold text-indigo-300 uppercase tracking-widest mb-3">Current payout summary</h4>
            <div className="grid md:grid-cols-3 gap-4 text-left">
              {summaryItems.map(item => (
                <div key={item.label} className="rounded-lg bg-slate-800/60 border border-white/5 p-4">
                  <p className="text-xs uppercase tracking-widest text-slate-400">{item.label}</p>
                  <p className="mt-1 text-sm font-medium text-white">{item.value || 'Not set'}</p>
                </div>
              ))}
            </div>
          </div>
        )}

        <div className="bg-slate-900/60 rounded-2xl border border-white/10 p-8">
          <h4 className="text-xl font-semibold text-white mb-6">Payment Method</h4>
          <div className="grid md:grid-cols-2 gap-6">
            <button
              type="button"
              onClick={() => handleSelectMethod('momo')}
              className={`p-6 rounded-lg border-2 text-left transition-colors ${
                paymentMethod === 'momo'
                  ? 'border-indigo-400 bg-indigo-500/20'
                  : 'border-white/10 bg-slate-800/50 hover:border-white/20'
              }`}
            >
              <div className="flex items-center space-x-3 mb-3">
                <Smartphone className="w-6 h-6 text-indigo-400" />
                <h5 className="font-medium text-white">Mobile Money</h5>
              </div>
              <p className="text-sm text-slate-400 mb-3">
                Fast, convenient royalty payments through MTN, Vodafone, or AirtelTigo Money
              </p>
              <div className="flex flex-wrap gap-2">
                {mobileMoneyProviders.map(provider => (
                  <span key={provider.id} className="text-xs bg-slate-700/50 text-slate-300 px-2 py-1 rounded">
                    {provider.logo} {provider.name}
                  </span>
                ))}
              </div>
            </button>

            <button
              type="button"
              onClick={() => handleSelectMethod('bank')}
              className={`p-6 rounded-lg border-2 text-left transition-colors ${
                paymentMethod === 'bank'
                  ? 'border-indigo-400 bg-indigo-500/20'
                  : 'border-white/10 bg-slate-800/50 hover:border-white/20'
              }`}
            >
              <div className="flex items-center space-x-3 mb-3">
                <Building2 className="w-6 h-6 text-indigo-400" />
                <h5 className="font-medium text-white">Bank Transfer</h5>
              </div>
              <p className="text-sm text-slate-400 mb-3">
                Secure payouts to your Ghanaian bank account with SWIFT support for international transfers
              </p>
              <div className="flex flex-wrap gap-2">
                {banks.slice(0, 4).map(bank => (
                  <span key={bank} className="text-xs bg-slate-700/50 text-slate-300 px-2 py-1 rounded">
                    {bank}
                  </span>
                ))}
                <span className="text-xs text-slate-400">+ more</span>
              </div>
            </button>
          </div>
          {errors.paymentMethod && <p className="text-red-400 text-sm mt-3">{errors.paymentMethod}</p>}
        </div>

        <div className="bg-slate-900/60 rounded-2xl border border-white/10 p-8">
          <h4 className="text-xl font-semibold text-white mb-6">Payout Preferences</h4>
          <div className="grid md:grid-cols-3 gap-6">
            <div>
              <label htmlFor="currency" className="block text-sm font-medium text-slate-200 mb-2">
                Preferred Currency
              </label>
              <select
                id="currency"
                name="currency"
                value={formState.currency}
                onChange={handleInputChange}
                className={`w-full rounded-lg border px-4 py-3 text-white focus:outline-none focus:ring-1 ${
                  errors.currency
                    ? 'border-red-400 bg-slate-800/50 focus:border-red-400 focus:ring-red-400'
                    : 'border-white/20 bg-slate-800/50 focus:border-indigo-400 focus:ring-indigo-400'
                }`}
              >
                {currencies.map(currency => (
                  <option key={currency.code} value={currency.code}>
                    {currency.name} ({currency.symbol})
                  </option>
                ))}
              </select>
              {errors.currency && <p className="text-red-400 text-sm mt-1">{errors.currency}</p>}
            </div>

            <div>
              <label htmlFor="payoutFrequency" className="block text-sm font-medium text-slate-200 mb-2">
                Payout Frequency
              </label>
              <select
                id="payoutFrequency"
                name="payoutFrequency"
                value={formState.payoutFrequency}
                onChange={handleInputChange}
                className={`w-full rounded-lg border px-4 py-3 text-white focus:outline-none focus:ring-1 ${
                  errors.payoutFrequency
                    ? 'border-red-400 bg-slate-800/50 focus:border-red-400 focus:ring-red-400'
                    : 'border-white/20 bg-slate-800/50 focus:border-indigo-400 focus:ring-indigo-400'
                }`}
              >
                {payoutFrequencies.map(freq => (
                  <option key={freq.value} value={freq.value}>
                    {freq.label}
                  </option>
                ))}
              </select>
              {errors.payoutFrequency && <p className="text-red-400 text-sm mt-1">{errors.payoutFrequency}</p>}
            </div>

            <div>
              <label htmlFor="minimumPayout" className="block text-sm font-medium text-slate-200 mb-2">
                Minimum Payout Amount
              </label>
              <div className="relative">
                <DollarSign className="absolute left-3 top-1/2 -translate-y-1/2 w-4 h-4 text-slate-400" />
                <input
                  type="text"
                  id="minimumPayout"
                  name="minimumPayout"
                  value={formState.minimumPayout}
                  onChange={handleInputChange}
                  className={`w-full rounded-lg border pl-9 pr-4 py-3 text-white placeholder:text-slate-400 focus:outline-none focus:ring-1 ${
                    errors.minimumPayout
                      ? 'border-red-400 bg-slate-800/50 focus:border-red-400 focus:ring-red-400'
                      : 'border-white/20 bg-slate-800/50 focus:border-indigo-400 focus:ring-indigo-400'
                  }`}
                  placeholder="100.00"
                />
              </div>
              {errors.minimumPayout && <p className="text-red-400 text-sm mt-1">{errors.minimumPayout}</p>}
            </div>
          </div>
        </div>

        {paymentMethod === 'momo' && (
          <div className="bg-slate-900/60 rounded-2xl border border-white/10 p-8">
            <h4 className="text-xl font-semibold text-white mb-6">Mobile Money Details</h4>
            <div className="grid md:grid-cols-2 gap-6">
              <div>
                <label htmlFor="momoProvider" className="block text-sm font-medium text-slate-200 mb-2">
                  Mobile Money Provider
                </label>
                <select
                  id="momoProvider"
                  name="momoProvider"
                  value={formState.momoProvider}
                  onChange={handleInputChange}
                  className={`w-full rounded-lg border px-4 py-3 text-white focus:outline-none focus:ring-1 ${
                    errors.momoProvider
                      ? 'border-red-400 bg-slate-800/50 focus:border-red-400 focus:ring-red-400'
                      : 'border-white/20 bg-slate-800/50 focus:border-indigo-400 focus:ring-indigo-400'
                  }`}
                >
                  <option value="">Select provider</option>
                  {mobileMoneyProviders.map(provider => (
                    <option key={provider.id} value={provider.id}>
                      {provider.name}
                    </option>
                  ))}
                </select>
                {errors.momoProvider && <p className="text-red-400 text-sm mt-1">{errors.momoProvider}</p>}
              </div>

              <div>
                <label htmlFor="momoNumber" className="block text-sm font-medium text-slate-200 mb-2">
                  Mobile Money Number
                </label>
                <input
                  type="text"
                  id="momoNumber"
                  name="momoNumber"
                  value={formState.momoNumber}
                  onChange={handleInputChange}
                  className={`w-full rounded-lg border px-4 py-3 text-white placeholder:text-slate-400 focus:outline-none focus:ring-1 ${
                    errors.momoNumber
                      ? 'border-red-400 bg-slate-800/50 focus:border-red-400 focus:ring-red-400'
                      : 'border-white/20 bg-slate-800/50 focus:border-indigo-400 focus:ring-indigo-400'
                  }`}
                  placeholder="024 123 4567"
                />
                {errors.momoNumber && <p className="text-red-400 text-sm mt-1">{errors.momoNumber}</p>}
              </div>

              <div>
                <label htmlFor="momoName" className="block text-sm font-medium text-slate-200 mb-2">
                  Account Holder Name
                </label>
                <input
                  type="text"
                  id="momoName"
                  name="momoName"
                  value={formState.momoName}
                  onChange={handleInputChange}
                  className={`w-full rounded-lg border px-4 py-3 text-white placeholder:text-slate-400 focus:outline-none focus:ring-1 ${
                    errors.momoName
                      ? 'border-red-400 bg-slate-800/50 focus:border-red-400 focus:ring-red-400'
                      : 'border-white/20 bg-slate-800/50 focus:border-indigo-400 focus:ring-indigo-400'
                  }`}
                  placeholder="Ama Radio"
                />
                {errors.momoName && <p className="text-red-400 text-sm mt-1">{errors.momoName}</p>}
              </div>
            </div>
          </div>
        )}

        {paymentMethod === 'bank' && (
          <div className="bg-slate-900/60 rounded-2xl border border-white/10 p-8">
            <h4 className="text-xl font-semibold text-white mb-6">Bank Account Details</h4>
            <div className="grid md:grid-cols-2 gap-6">
              <div>
                <label htmlFor="bankName" className="block text-sm font-medium text-slate-200 mb-2">
                  Bank Name
                </label>
                <select
                  id="bankName"
                  name="bankName"
                  value={formState.bankName}
                  onChange={handleInputChange}
                  className={`w-full rounded-lg border px-4 py-3 text-white focus:outline-none focus:ring-1 ${
                    errors.bankName
                      ? 'border-red-400 bg-slate-800/50 focus:border-red-400 focus:ring-red-400'
                      : 'border-white/20 bg-slate-800/50 focus:border-indigo-400 focus:ring-indigo-400'
                  }`}
                >
                  <option value="">Select bank</option>
                  {banks.map(bank => (
                    <option key={bank} value={bank}>
                      {bank}
                    </option>
                  ))}
                </select>
                {errors.bankName && <p className="text-red-400 text-sm mt-1">{errors.bankName}</p>}
              </div>

              <div>
                <label htmlFor="accountNumber" className="block text-sm font-medium text-slate-200 mb-2">
                  Account Number
                </label>
                <input
                  type="text"
                  id="accountNumber"
                  name="accountNumber"
                  value={formState.accountNumber}
                  onChange={handleInputChange}
                  className={`w-full rounded-lg border px-4 py-3 text-white placeholder:text-slate-400 focus:outline-none focus:ring-1 ${
                    errors.accountNumber
                      ? 'border-red-400 bg-slate-800/50 focus:border-red-400 focus:ring-red-400'
                      : 'border-white/20 bg-slate-800/50 focus:border-indigo-400 focus:ring-indigo-400'
                  }`}
                  placeholder="0123456789"
                />
                {errors.accountNumber && <p className="text-red-400 text-sm mt-1">{errors.accountNumber}</p>}
              </div>

              <div>
                <label htmlFor="accountName" className="block text-sm font-medium text-slate-200 mb-2">
                  Account Holder Name
                </label>
                <input
                  type="text"
                  id="accountName"
                  name="accountName"
                  value={formState.accountName}
                  onChange={handleInputChange}
                  className={`w-full rounded-lg border px-4 py-3 text-white placeholder:text-slate-400 focus:outline-none focus:ring-1 ${
                    errors.accountName
                      ? 'border-red-400 bg-slate-800/50 focus:border-red-400 focus:ring-red-400'
                      : 'border-white/20 bg-slate-800/50 focus:border-indigo-400 focus:ring-indigo-400'
                  }`}
                  placeholder="Ama Radio"
                />
                {errors.accountName && <p className="text-red-400 text-sm mt-1">{errors.accountName}</p>}
              </div>

              <div>
                <label htmlFor="branchCode" className="block text-sm font-medium text-slate-200 mb-2">
                  Branch Code (optional)
                </label>
                <input
                  type="text"
                  id="branchCode"
                  name="branchCode"
                  value={formState.branchCode}
                  onChange={handleInputChange}
                  className="w-full rounded-lg border border-white/20 bg-slate-800/50 px-4 py-3 text-white placeholder:text-slate-400 focus:border-indigo-400 focus:outline-none focus:ring-1 focus:ring-indigo-400"
                  placeholder="001"
                />
              </div>

              <div>
                <label htmlFor="swiftCode" className="block text-sm font-medium text-slate-200 mb-2">
                  SWIFT / BIC (optional)
                </label>
                <input
                  type="text"
                  id="swiftCode"
                  name="swiftCode"
                  value={formState.swiftCode}
                  onChange={handleInputChange}
                  className="w-full rounded-lg border border-white/20 bg-slate-800/50 px-4 py-3 text-white placeholder:text-slate-400 focus:border-indigo-400 focus:outline-none focus:ring-1 focus:ring-indigo-400"
                  placeholder="ABCDGHAC"
                />
              </div>
            </div>
          </div>
        )}

        <div className="bg-slate-900/60 rounded-2xl border border-white/10 p-8">
          <h4 className="text-xl font-semibold text-white mb-6">Tax & Compliance</h4>
          <div className="grid md:grid-cols-2 gap-6">
            <div>
              <label htmlFor="taxId" className="block text-sm font-medium text-slate-200 mb-2">
                Tax Identification Number (TIN)
              </label>
              <input
                type="text"
                id="taxId"
                name="taxId"
                value={formState.taxId}
                onChange={handleInputChange}
                className="w-full rounded-lg border border-white/20 bg-slate-800/50 px-4 py-3 text-white placeholder:text-slate-400 focus:border-indigo-400 focus:outline-none focus:ring-1 focus:ring-indigo-400"
                placeholder="C123456789"
              />
            </div>

            <div>
              <label htmlFor="businessRegistration" className="block text-sm font-medium text-slate-200 mb-2">
                Business Registration Number
              </label>
              <input
                type="text"
                id="businessRegistration"
                name="businessRegistration"
                value={formState.businessRegistration}
                onChange={handleInputChange}
                className="w-full rounded-lg border border-white/20 bg-slate-800/50 px-4 py-3 text-white placeholder:text-slate-400 focus:border-indigo-400 focus:outline-none focus:ring-1 focus:ring-indigo-400"
                placeholder="BR123456"
              />
            </div>
          </div>
        </div>

        <div className="flex items-center justify-between pt-6 border-t border-white/10">
          <button
            type="button"
            onClick={onPrevious}
<<<<<<< HEAD
            className="inline-flex items-center rounded-lg bg-slate-800/50 px-6 py-3 text-white transition hover:bg-slate-800"
=======
            className="inline-flex items-center space-x-2 rounded-lg bg-slate-800/50 px-6 py-3 text-white transition hover:bg-slate-800"
>>>>>>> c99bde88
          >
            <Wallet className="w-5 h-5" />
            <span>Back</span>
          </button>

          <div className="flex items-center space-x-3">
            <button
              type="submit"
              disabled={submitting}
<<<<<<< HEAD
              className="inline-flex items-center rounded-lg bg-indigo-500 px-6 py-3 font-semibold text-white transition hover:bg-indigo-400 focus:outline-none focus:ring-2 focus:ring-indigo-400 focus:ring-offset-2 disabled:opacity-60"
            >
              <span>{submitting ? 'Saving…' : 'Next'}</span>
=======
              className="inline-flex items-center space-x-2 rounded-lg bg-indigo-500 px-6 py-3 font-semibold text-white transition hover:bg-indigo-400 focus:outline-none focus:ring-2 focus:ring-indigo-400 focus:ring-offset-2 disabled:opacity-60"
            >
              <CreditCard className="w-5 h-5" />
              <span>{submitting ? 'Saving…' : 'Save & Continue'}</span>
>>>>>>> c99bde88
            </button>
          </div>
        </div>
      </form>
    </div>
  );
};

const resolveApiError = (
  error: unknown,
  setFieldErrors: React.Dispatch<React.SetStateAction<Record<string, string>>>,
): string => {
  if (axios.isAxiosError(error)) {
    const response = error.response?.data as {
      message?: string;
      detail?: string;
      errors?: Record<string, string[] | string>;
    } | undefined;

    if (response?.errors) {
      setFieldErrors(prev => {
        const next = { ...prev };
        Object.entries(response.errors!).forEach(([key, value]) => {
          if (Array.isArray(value)) {
            next[key] = value[0] ?? '';
          } else if (typeof value === 'string') {
            next[key] = value;
          }
        });
        return next;
      });
    }

    if (response?.message && typeof response.message === 'string') {
      return response.message;
    }
    if (response?.detail && typeof response.detail === 'string') {
      return response.detail;
    }
    if (response?.errors) {
      const first = Object.values(response.errors)[0];
      if (Array.isArray(first) && typeof first[0] === 'string') {
        return first[0];
      }
      if (typeof first === 'string') {
        return first;
      }
    }
    return error.message || 'An unexpected error occurred. Please try again.';
  }
  if (error instanceof Error && error.message) {
    return error.message;
  }
  return 'An unexpected error occurred. Please try again.';
};

export default PaymentStep;<|MERGE_RESOLUTION|>--- conflicted
+++ resolved
@@ -1,17 +1,9 @@
 import React, { useEffect, useMemo, useState } from 'react';
 import axios from 'axios';
 import {
-<<<<<<< HEAD
   Smartphone,
   Building2,
   DollarSign,
-=======
-  CreditCard,
-  Smartphone,
-  Building2,
-  DollarSign,
-  Wallet,
->>>>>>> c99bde88
 } from 'lucide-react';
 import { useStationOnboarding } from '../StationOnboardingContext';
 
@@ -670,11 +662,7 @@
           <button
             type="button"
             onClick={onPrevious}
-<<<<<<< HEAD
             className="inline-flex items-center rounded-lg bg-slate-800/50 px-6 py-3 text-white transition hover:bg-slate-800"
-=======
-            className="inline-flex items-center space-x-2 rounded-lg bg-slate-800/50 px-6 py-3 text-white transition hover:bg-slate-800"
->>>>>>> c99bde88
           >
             <Wallet className="w-5 h-5" />
             <span>Back</span>
@@ -684,16 +672,9 @@
             <button
               type="submit"
               disabled={submitting}
-<<<<<<< HEAD
               className="inline-flex items-center rounded-lg bg-indigo-500 px-6 py-3 font-semibold text-white transition hover:bg-indigo-400 focus:outline-none focus:ring-2 focus:ring-indigo-400 focus:ring-offset-2 disabled:opacity-60"
             >
               <span>{submitting ? 'Saving…' : 'Next'}</span>
-=======
-              className="inline-flex items-center space-x-2 rounded-lg bg-indigo-500 px-6 py-3 font-semibold text-white transition hover:bg-indigo-400 focus:outline-none focus:ring-2 focus:ring-indigo-400 focus:ring-offset-2 disabled:opacity-60"
-            >
-              <CreditCard className="w-5 h-5" />
-              <span>{submitting ? 'Saving…' : 'Save & Continue'}</span>
->>>>>>> c99bde88
             </button>
           </div>
         </div>
