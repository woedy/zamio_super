--- conflicted
+++ resolved
@@ -1,10 +1,6 @@
 import React, { useEffect, useMemo, useState } from 'react';
 import axios from 'axios';
-<<<<<<< HEAD
 import { Upload, MapPin, Phone, Mail, Building2, Globe, Users, Camera } from 'lucide-react';
-=======
-import { Radio, Upload, MapPin, Phone, Mail, Building2, Globe, Users, Camera } from 'lucide-react';
->>>>>>> c99bde88
 import { useStationOnboarding } from '../StationOnboardingContext';
 
 interface ProfileStepProps {
@@ -539,11 +535,7 @@
           <button
             type="button"
             onClick={onPrevious}
-<<<<<<< HEAD
             className="inline-flex items-center rounded-lg bg-slate-800/50 px-6 py-3 text-white transition hover:bg-slate-800"
-=======
-            className="flex items-center space-x-2 rounded-lg bg-slate-800/50 px-6 py-3 text-white transition hover:bg-slate-800"
->>>>>>> c99bde88
           >
             <Radio className="w-5 h-5" />
             <span>Back</span>
@@ -552,15 +544,9 @@
           <button
             type="submit"
             disabled={submitting}
-<<<<<<< HEAD
             className="inline-flex items-center rounded-lg bg-indigo-500 px-6 py-3 font-semibold text-white transition hover:bg-indigo-400 focus:outline-none focus:ring-2 focus:ring-indigo-400 focus:ring-offset-2 disabled:opacity-60"
           >
             <span>{submitting ? 'Saving…' : 'Next'}</span>
-=======
-            className="inline-flex items-center space-x-2 rounded-lg bg-indigo-500 px-6 py-3 font-semibold text-white transition hover:bg-indigo-400 focus:outline-none focus:ring-2 focus:ring-indigo-400 focus:ring-offset-2 disabled:opacity-60"
-          >
-            <span>{submitting ? 'Saving…' : 'Continue'}</span>
->>>>>>> c99bde88
           </button>
         </div>
       </form>
